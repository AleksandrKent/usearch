cff-version: 1.2.0
message: "If you use this software, please cite it as below."
authors:
- family-names: "Vardanian"
  given-names: "Ash"
  orcid: "https://orcid.org/0000-0002-4882-1815"
<<<<<<< HEAD
title: "USearch"
version: 0.13.0
=======
title: "USearch by Unum Cloud"
version: 0.3.0
>>>>>>> 4fe65556
doi: 10.5281/zenodo.7949416
date-released: 2022-06-12
url: "https://github.com/unum-cloud/usearch"<|MERGE_RESOLUTION|>--- conflicted
+++ resolved
@@ -4,13 +4,8 @@
 - family-names: "Vardanian"
   given-names: "Ash"
   orcid: "https://orcid.org/0000-0002-4882-1815"
-<<<<<<< HEAD
-title: "USearch"
+title: "USearch by Unum Cloud"
 version: 0.13.0
-=======
-title: "USearch by Unum Cloud"
-version: 0.3.0
->>>>>>> 4fe65556
 doi: 10.5281/zenodo.7949416
 date-released: 2022-06-12
 url: "https://github.com/unum-cloud/usearch"